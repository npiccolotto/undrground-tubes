--- conflicted
+++ resolved
@@ -443,11 +443,6 @@
                 .astype(int)
             )
 
-<<<<<<< HEAD
-    for i,l in enumerate(layouts):
-        draw_embedding(np.array(l), f"./embedding_gridded_{i}.svg")
-=======
->>>>>>> 936dac7a
 
 def layout(elements, D_EA, D_SR, m=10, n=10, num_weights=3):
     layouts = [
